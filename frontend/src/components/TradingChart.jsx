--- conflicted
+++ resolved
@@ -3,10 +3,7 @@
 import React, { useEffect, useRef, useState, useCallback } from 'react';
 import { createChart, ColorType } from 'lightweight-charts';
 import './TradingChart.css'; // Import your CSS styles
-<<<<<<< HEAD
 import TimeframeDropdown from './TimeframeDropdown.jsx';
-=======
->>>>>>> 7b6f8ffc
 
 const TradingChart = ({
   symbol,
@@ -20,6 +17,7 @@
   const candlestickSeriesRef = useRef();
   const volumeSeriesRef = useRef();
   const resizeObserverRef = useRef();
+  const resizeObserverRef = useRef();
   const [chartReady, setChartReady] = useState(false);
   const [replayDataHistory, setReplayDataHistory] = useState([]);
   const [autoScroll, setAutoScroll] = useState(true); // New state for auto-scroll control
@@ -45,7 +43,6 @@
     }
   }, []);
 
-<<<<<<< HEAD
   // Handle user interaction with chart
   const handleChartInteraction = useCallback(() => {
     if (isReplayMode && !userInteracted) {
@@ -55,8 +52,6 @@
     }
   }, [isReplayMode, userInteracted]);
 
-=======
->>>>>>> 7b6f8ffc
   // Initialize chart
   useEffect(() => {
     if (!chartContainerRef.current) return;
@@ -64,9 +59,12 @@
     const chart = createChart(chartContainerRef.current, {
       layout: {
         background: { type: ColorType.Solid, color: '#0d1421' },
+        background: { type: ColorType.Solid, color: '#0d1421' },
         textColor: '#d1d4dc',
       },
       grid: {
+        vertLines: { color: '#1e2837' },
+        horzLines: { color: '#1e2837' },
         vertLines: { color: '#1e2837' },
         horzLines: { color: '#1e2837' },
       },
@@ -82,12 +80,26 @@
           width: 1,
           labelBackgroundColor: '#2a2a3e',
         },
+        vertLine: {
+          color: '#758696',
+          width: 1,
+          labelBackgroundColor: '#2a2a3e',
+        },
+        horzLine: {
+          color: '#758696',
+          width: 1,
+          labelBackgroundColor: '#2a2a3e',
+        },
       },
       rightPriceScale: {
         borderColor: '#2a2a3e',
         textColor: '#d1d4dc',
+        borderColor: '#2a2a3e',
+        textColor: '#d1d4dc',
       },
       timeScale: {
+        borderColor: '#2a2a3e',
+        textColor: '#d1d4dc',
         borderColor: '#2a2a3e',
         textColor: '#d1d4dc',
         timeVisible: true,
@@ -106,6 +118,11 @@
         precision: 4,
         minMove: 0.0001,
       },
+      priceFormat: {
+        type: 'price',
+        precision: 4,
+        minMove: 0.0001,
+      },
     });
 
     const volumeSeries = chart.addHistogramSeries({
@@ -119,8 +136,10 @@
     chart.priceScale('volume').applyOptions({
       scaleMargins: {
         top: 0.85,
+        top: 0.85,
         bottom: 0,
       },
+      textColor: '#888',
       textColor: '#888',
     });
 
@@ -155,11 +174,25 @@
     }
 
     // Fallback to window resize event
+    // Initial resize
+    setTimeout(handleResize, 100);
+
+    // Set up ResizeObserver for better resize detection
+    if (window.ResizeObserver) {
+      resizeObserverRef.current = new ResizeObserver(entries => {
+        // Use requestAnimationFrame to debounce resize calls
+        requestAnimationFrame(() => {
+          handleResize();
+        });
+      });
+      resizeObserverRef.current.observe(chartContainerRef.current);
+    }
+
+    // Fallback to window resize event
     window.addEventListener('resize', handleResize);
 
     return () => {
       window.removeEventListener('resize', handleResize);
-<<<<<<< HEAD
 
       // Cleanup event listeners
       if (chartContainerRef.current) {
@@ -168,31 +201,21 @@
         chartContainerRef.current.removeEventListener('touchstart', handleChartInteraction);
       }
 
-=======
-      
->>>>>>> 7b6f8ffc
       // Cleanup ResizeObserver
       if (resizeObserverRef.current) {
         resizeObserverRef.current.disconnect();
       }
-<<<<<<< HEAD
-
-=======
-      
->>>>>>> 7b6f8ffc
+
       if (chart) {
         chart.remove();
       }
     };
-<<<<<<< HEAD
   }, [symbol, handleResize, handleChartInteraction]);
-=======
-  }, [symbol, handleResize]);
 
   // Add effect to handle chart resize when container dimensions change
   useEffect(() => {
     if (!chartReady) return;
-    
+
     // Small delay to ensure DOM has updated
     const timeoutId = setTimeout(() => {
       handleResize();
@@ -200,32 +223,15 @@
 
     return () => clearTimeout(timeoutId);
   }, [chartReady, handleResize]);
->>>>>>> 7b6f8ffc
-
-  // Add effect to handle chart resize when container dimensions change
-  useEffect(() => {
-<<<<<<< HEAD
-    if (!chartReady) return;
-=======
-    if (!chartReady || !symbol || !timeframe || isReplayMode) return;
->>>>>>> 7b6f8ffc
-
-    // Small delay to ensure DOM has updated
-    const timeoutId = setTimeout(() => {
-      handleResize();
-    }, 50);
-
-    return () => clearTimeout(timeoutId);
-  }, [chartReady, handleResize]);
 
   // Update chart data when symbol or timeframe changes (non-replay mode)
   useEffect(() => {
     if (!chartReady || !symbol || !timeframe || isReplayMode) return;
+    if (!chartReady || !symbol || !timeframe || isReplayMode) return;
 
     console.log('Fetching chart data for:', symbol, timeframe);
     fetchChartData();
   }, [chartReady, symbol, timeframe, isReplayMode]);
-<<<<<<< HEAD
 
   // Handle replay mode initialization
   useEffect(() => {
@@ -244,8 +250,6 @@
       volumeSeriesRef.current.setData([]);
     }
   }, [chartReady, isReplayMode]);
-=======
->>>>>>> 7b6f8ffc
 
   // Handle replay data updates
   useEffect(() => {
@@ -295,9 +299,14 @@
     volumeSeriesRef.current.setData(volumeData);
 
     // Fit content with some padding
+    // Fit content with some padding
     if (chartRef.current) {
       chartRef.current.timeScale().fitContent();
     }
+
+    // Ensure chart is properly sized after data update
+    setTimeout(handleResize, 100);
+  }, [handleResize]);
 
     // Ensure chart is properly sized after data update
     setTimeout(handleResize, 100);
@@ -330,7 +339,6 @@
       time: time,
       value: barData.volume,
       color: barData.close >= barData.open ? 'rgba(38, 166, 154, 0.4)' : 'rgba(239, 83, 80, 0.4)',
-<<<<<<< HEAD
     };
 
     try {
@@ -350,15 +358,6 @@
       console.error('Error updating chart with replay data:', error);
     }
   }, [autoScroll, userInteracted]);
-=======
-    });
-
-    // Auto-scroll to latest data
-    if (chartRef.current) {
-      chartRef.current.timeScale().scrollToRealTime();
-    }
-  }, []);
->>>>>>> 7b6f8ffc
 
   const handleTimeframeClick = (newTimeframe) => {
     if (newTimeframe !== timeframe && onTimeframeChange) {
@@ -385,7 +384,6 @@
     <div className="trading-chart-maximized">
       {/* Compact Timeframe Selector */}
       <div className="timeframe-bar">
-<<<<<<< HEAD
         <TimeframeDropdown
           timeframes={timeframes}
           timeframe={timeframe}
@@ -421,56 +419,22 @@
                 </button>
               )}
             </>
-=======
-        <div className="timeframe-selector-compact">
-          {timeframes.map((tf) => (
-            <button
-              key={tf.value}
-              className={`timeframe-btn-compact ${timeframe === tf.value ? 'active' : ''}`}
-              onClick={() => handleTimeframeClick(tf.value)}
-              disabled={isReplayMode}
-            >
-              {tf.label}
-            </button>
-          ))}
-        </div>
-        
-        {/* Chart Info */}
-        <div className="chart-info">
-          {/* <span className="chart-symbol">{symbol}</span>
-          <span className="chart-timeframe">{timeframe}</span> */}
-          {isReplayMode && (
-            <span className="replay-indicator">
-              🔄 REPLAY MODE
-            </span>
->>>>>>> 7b6f8ffc
           )}
         </div>
       </div>
 
       {/* Maximized Chart Container */}
-<<<<<<< HEAD
       <div
         ref={chartContainerRef}
-=======
-      <div 
-        ref={chartContainerRef} 
->>>>>>> 7b6f8ffc
         className="chart-container-maximized"
       />
 
       {/* Minimal Footer with Attribution */}
       <div className="chart-footer">
         <div className="chart-attribution">
-<<<<<<< HEAD
           <a
             href="https://www.tradingview.com"
             target="_blank"
-=======
-          <a 
-            href="https://www.tradingview.com" 
-            target="_blank" 
->>>>>>> 7b6f8ffc
             rel="noopener noreferrer"
           >
             Powered by TradingView
